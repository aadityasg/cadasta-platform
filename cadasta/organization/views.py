from rest_framework.response import Response
from rest_framework import generics
from rest_framework import filters, status

from tutelary.mixins import PermissionRequiredMixin
from .models import Organization
<<<<<<< HEAD
from . import serializers
from .mixins import OrganizationRoles, ProjectRoles
=======
from .serializers import OrganizationSerializer, UserAdminSerializer
from .mixins import OrganizationUsersQuerySet
>>>>>>> cbdbf060


class OrganizationList(PermissionRequiredMixin, generics.ListCreateAPIView):
    queryset = Organization.objects.all()
    serializer_class = serializers.OrganizationSerializer
    filter_backends = (filters.DjangoFilterBackend,
                       filters.SearchFilter,
                       filters.OrderingFilter,)
    filter_fields = ('archived',)
    search_fields = ('name', 'description',)
    ordering_fields = ('name', 'description',)
    permission_required = {
        'GET': 'org.list',
        'POST': 'org.create',
    }
    permission_filter_queryset = ('org.view',)


class OrganizationDetail(PermissionRequiredMixin,
                         generics.RetrieveUpdateAPIView):
    def patch_actions(self, request):
        if hasattr(request, 'data'):
            is_archived = self.get_object().archived
            new_archived = request.data.get('archived', is_archived)
            if not is_archived and (is_archived != new_archived):
                return ('org.update', 'org.archive')
            elif is_archived and (is_archived != new_archived):
                return ('org.update', 'org.unarchive')
        return 'org.update'

    queryset = Organization.objects.all()
    serializer_class = serializers.OrganizationSerializer
    lookup_field = 'slug'
    permission_required = {
        'GET': 'org.view',
        'PATCH': patch_actions,
    }


class OrganizationUsers(PermissionRequiredMixin,
                        OrganizationRoles,
                        generics.ListCreateAPIView):
    serializer_class = serializers.OrganizationUserSerializer
    permission_required = {
        'GET': 'org.users.list',
        'POST': 'org.users.add',
    }


class OrganizationUsersDetail(PermissionRequiredMixin,
                              OrganizationRoles,
                              generics.RetrieveUpdateDestroyAPIView):
    serializer_class = serializers.OrganizationUserSerializer
    permission_required = 'org.users.remove'

    def destroy(self, request, *args, **kwargs):
        user = self.get_object()
        role = self.org.users.get(id=user.id)
        role.delete()

        return Response(status=status.HTTP_204_NO_CONTENT)


class ProjectList(PermissionRequiredMixin, generics.ListAPIView):
    serializer_class = serializers.ProjectSerializer
    filter_fields = ('archived',)
    search_fields = ('name', 'organization', 'country', 'description',)
    ordering_fields = ('name', 'organization', 'country', 'description',)
    permission_required = {
        'GET': 'project.list',
        'POST': 'project.create'
    }

    def get_organization(self):
        if not self.organization_object:
            org_slug = self.kwargs['slug']
            self.organization_object = Organization.objects.get(slug=org_slug)

        return self.organization_object

    def get_serializer_context(self, *args, **kwargs):
        org = self.get_organization()
        context = super(ProjectList, self).get_serializer_context(*args, **kwargs)
        context['organization'] = org

        return context

    def get_queryset(self):
        return self.get_organization().projects.all()


class ProjectDetails(PermissionRequiredMixin, generics.ListCreateAPIView):
    queryset = Organization.objects.all()
    filter_fields = ('archived',)
    search_fields = ('name', 'organization', 'country', 'description',)
    ordering_fields = ('name', 'organization', 'country', 'description',)
    permission_required = {
        'GET': 'project.list',
        'POST': 'project.create'
    }


class ProjectDelete(PermissionRequiredMixin, generics.DestroyAPIView):
    queryset = Organization.objects.all()
    permission_required = 'project.resource.delete'


class ProjectUsers(PermissionRequiredMixin,
                   ProjectRoles,
                   generics.ListCreateAPIView):
    serializer_class = serializers.ProjectUserSerializer
    permission_required = {
        'GET': 'project.users.list',
        'POST': 'project.users.add'
    }


class ProjectUsersDetail(PermissionRequiredMixin,
                         ProjectRoles,
                         generics.RetrieveUpdateDestroyAPIView):
    serializer_class = serializers.ProjectUserSerializer

    permission_required = {
        'GET': 'project.users.list',
        'PATCH': 'project.users.edit',
        'DELETE': 'project.users.delete'
    }

    def destroy(self, request, *args, **kwargs):
        user = self.get_object()
        role = self.prj.users.get(id=user.id)
        role.delete()

        return Response(status=status.HTTP_204_NO_CONTENT)


class UserAdminList(PermissionRequiredMixin, generics.ListAPIView):
    queryset = User.objects.all()
    serializer_class = UserAdminSerializer
    filter_backends = (filters.DjangoFilterBackend,
                       filters.SearchFilter,
                       filters.OrderingFilter,)
    filter_fields = ('is_active',)
    search_fields = ('username', 'first_name', 'last_name', 'email')
    ordering_fields = ('username', 'first_name', 'last_name')
    permission_required = 'user.view'


class UserAdminDetail(PermissionRequiredMixin, generics.RetrieveUpdateAPIView):
    serializer_class = UserAdminSerializer
    queryset = User.objects.all()
    lookup_field = 'username'
    permission_required = {
        'GET': 'user.view',
        'PATCH': 'user.update'
    }<|MERGE_RESOLUTION|>--- conflicted
+++ resolved
@@ -3,14 +3,11 @@
 from rest_framework import filters, status
 
 from tutelary.mixins import PermissionRequiredMixin
+
+from accounts.models import User
 from .models import Organization
-<<<<<<< HEAD
 from . import serializers
 from .mixins import OrganizationRoles, ProjectRoles
-=======
-from .serializers import OrganizationSerializer, UserAdminSerializer
-from .mixins import OrganizationUsersQuerySet
->>>>>>> cbdbf060
 
 
 class OrganizationList(PermissionRequiredMixin, generics.ListCreateAPIView):
@@ -149,7 +146,7 @@
 
 class UserAdminList(PermissionRequiredMixin, generics.ListAPIView):
     queryset = User.objects.all()
-    serializer_class = UserAdminSerializer
+    serializer_class = serializers.UserAdminSerializer
     filter_backends = (filters.DjangoFilterBackend,
                        filters.SearchFilter,
                        filters.OrderingFilter,)
@@ -160,7 +157,7 @@
 
 
 class UserAdminDetail(PermissionRequiredMixin, generics.RetrieveUpdateAPIView):
-    serializer_class = UserAdminSerializer
+    serializer_class = serializers.UserAdminSerializer
     queryset = User.objects.all()
     lookup_field = 'username'
     permission_required = {
