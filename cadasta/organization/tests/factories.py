import factory

from ..models import Organization, OrganizationRole, Project, ProjectRole


class OrganizationFactory(factory.django.DjangoModelFactory):
    class Meta:
        model = Organization

    name = factory.Sequence(lambda n: "Organization #%s" % n)
    slug = factory.Sequence(lambda n: "organization-%s" % n)
    description = factory.Sequence(
        lambda n: "Organization #%s description" % n)
    urls = ['http://example.com']
    contacts = []

    @factory.post_generation
    def add_users(self, create, users, **kwargs):
        if not create:
            return

        if users:
            for u in users:
<<<<<<< HEAD
                OrganizationRole.objects.create(organization=self, user=u)


class ProjectFactory(factory.django.DjangoModelFactory):
    class Meta:
        model = Project

    name = factory.Sequence(lambda n: "Project #%s" % n)
    organization = factory.SubFactory(OrganizationFactory)
    description = factory.Sequence(
                  lambda n: "Organization #%s description" % n)
    urls = ['http://example.com']
    contacts = []

    @factory.post_generation
    def add_users(self, create, users, **kwargs):
        if not create:
            return

        if users:
            for u in users:
                ProjectRole.objects.create(project=self, user=u)
=======
                self.users.add(u)


def clause(effect, action, object=None):
    if object is None:
        return {'effect': effect, 'action': action}
    else:
        return {'effect': effect, 'action': action, 'object': object}
>>>>>>> cbdbf060
<|MERGE_RESOLUTION|>--- conflicted
+++ resolved
@@ -21,7 +21,6 @@
 
         if users:
             for u in users:
-<<<<<<< HEAD
                 OrganizationRole.objects.create(organization=self, user=u)
 
 
@@ -44,13 +43,10 @@
         if users:
             for u in users:
                 ProjectRole.objects.create(project=self, user=u)
-=======
-                self.users.add(u)
 
 
 def clause(effect, action, object=None):
     if object is None:
         return {'effect': effect, 'action': action}
     else:
-        return {'effect': effect, 'action': action, 'object': object}
->>>>>>> cbdbf060
+        return {'effect': effect, 'action': action, 'object': object}