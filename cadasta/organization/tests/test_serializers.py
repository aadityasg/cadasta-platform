--- conflicted
+++ resolved
@@ -1,20 +1,13 @@
-<<<<<<< HEAD
 import pytest
-=======
 from datetime import datetime
->>>>>>> cbdbf060
 from django.utils.text import slugify
 from django.test import TestCase
 from rest_framework.serializers import ValidationError
 
-<<<<<<< HEAD
+from accounts.tests.factories import UserFactory
 from .. import serializers
 from ..models import OrganizationRole, ProjectRole
-=======
 from ..serializers import OrganizationSerializer, UserAdminSerializer
->>>>>>> cbdbf060
-
-from accounts.tests.factories import UserFactory
 from .factories import OrganizationFactory, ProjectFactory
 
 
@@ -53,7 +46,6 @@
         users = UserFactory.create_batch(2)
         org = OrganizationFactory.create(add_users=users)
 
-<<<<<<< HEAD
         serializer = serializers.OrganizationSerializer(org, detail=True)
         assert 'users' in serializer.data
 
@@ -302,9 +294,6 @@
         role = ProjectRole.objects.get(user=user, project=project)
         assert role.manager == data['roles']['manager']
         assert role.collector is False
-=======
-        serializer = OrganizationSerializer(org, detail=True)
-        assert 'users' in serializer.data
 
 
 class UserAdminSerializerTest(TestCase):
@@ -322,5 +311,4 @@
         OrganizationFactory.create(add_users=[user])
 
         serializer = UserAdminSerializer(user)
-        assert 'organizations' in serializer.data
->>>>>>> cbdbf060
+        assert 'organizations' in serializer.data