import json
from datetime import datetime, timedelta, timezone

from django.test import TestCase
from django.http import QueryDict
from django.contrib.auth.models import AnonymousUser
from rest_framework.test import APIRequestFactory, force_authenticate
from rest_framework.exceptions import PermissionDenied
from tutelary.models import Policy, assign_user_policies

from accounts.tests.factories import UserFactory
<<<<<<< HEAD

from .factories import OrganizationFactory, clause, ProjectFactory
from .. import views
from ..models import Organization, Project
=======
from .factories import OrganizationFactory, ProjectFactory, clause
from .. import views
from ..models import Organization, OrganizationRole, ProjectRole
>>>>>>> f373e5de


class OrganizationListAPITest(TestCase):
    def setUp(self):
        clauses = {
            'clause': [
                clause('allow', ['org.list']),
                clause('allow', ['org.view'], ['organization/*'])
            ]
        }

        policy = Policy.objects.create(
            name='default',
            body=json.dumps(clauses))
        self.user = UserFactory.create()
        assign_user_policies(self.user, policy)

    def test_full_list(self):
        """
        It should return all organizations.
        """
        OrganizationFactory.create_batch(2)
        request = APIRequestFactory().get('/v1/organizations/')
        force_authenticate(request, user=self.user)

        response = views.OrganizationList.as_view()(request).render()
        content = json.loads(response.content.decode('utf-8'))

        assert response.status_code == 200
        assert len(content) == 2
        assert 'users' not in content[0]

    def test_list_only_one_organization_is_authorized(self):
        """
        It should return all organizations.
        """
        OrganizationFactory.create()
        OrganizationFactory.create(**{'slug': 'unauthorized'})

        clauses = {
            'clause': [
                clause('allow', ['org.list']),
                clause('allow', ['org.view'], ['organization/*']),
                clause('deny', ['org.view'], ['organization/unauthorized'])
            ]
        }

        policy = Policy.objects.create(
            name='deny',
            body=json.dumps(clauses))
        assign_user_policies(self.user, policy)

        request = APIRequestFactory().get('/v1/organizations/')
        force_authenticate(request, user=self.user)

        response = views.OrganizationList.as_view()(request).render()
        content = json.loads(response.content.decode('utf-8'))

        assert response.status_code == 200
        assert len(content) == 1
        assert content[0]['slug'] != 'unauthorized'

    def test_full_list_with_unautorized_user(self):
        """
        It should 403 "You do not have permission to perform this action."
        """
        OrganizationFactory.create_batch(2)
        request = APIRequestFactory().get('/v1/organizations/')
        force_authenticate(request, user=AnonymousUser())

        response = views.OrganizationList.as_view()(request).render()
        content = json.loads(response.content.decode('utf-8'))

        assert response.status_code == 200
        assert len(content) == 0

    def test_filter_active(self):
        """
        It should return only one active organization.
        """
        OrganizationFactory.create(**{'archived': True})
        OrganizationFactory.create(**{'archived': False})

        request = APIRequestFactory().get('/v1/organizations/?archived=True')
        setattr(request, 'GET', QueryDict('archived=True'))
        force_authenticate(request, user=self.user)

        response = views.OrganizationList.as_view()(request).render()
        content = json.loads(response.content.decode('utf-8'))

        assert response.status_code == 200
        assert len(content) == 1

    def test_search_filter(self):
        """
        It should return only two matching organizations.
        """
        OrganizationFactory.create(**{'name': 'A Match'})
        OrganizationFactory.create(**{'description': 'something that matches'})
        OrganizationFactory.create(**{'name': 'Excluded'})

        request = APIRequestFactory().get('/v1/organizations/?search=match')
        setattr(request, 'GET', QueryDict('search=match'))
        force_authenticate(request, user=self.user)

        response = views.OrganizationList.as_view()(request).render()
        content = json.loads(response.content.decode('utf-8'))

        assert response.status_code == 200
        assert len(content) == 2

        for org in content:
            assert org['name'] != 'Excluded'

    def test_ordering(self):
        OrganizationFactory.create(**{'name': 'A'})
        OrganizationFactory.create(**{'name': 'C'})
        OrganizationFactory.create(**{'name': 'B'})

        request = APIRequestFactory().get('/v1/organizations/?ordering=name')
        setattr(request, 'GET', QueryDict('ordering=name'))
        force_authenticate(request, user=self.user)

        response = views.OrganizationList.as_view()(request).render()
        content = json.loads(response.content.decode('utf-8'))

        assert response.status_code == 200
        assert len(content) == 3

        prev_name = ''
        for org in content:
            if prev_name:
                assert org['name'] > prev_name

            prev_name = org['name']

    def test_reverse_ordering(self):
        OrganizationFactory.create(**{'name': 'A'})
        OrganizationFactory.create(**{'name': 'C'})
        OrganizationFactory.create(**{'name': 'B'})

        request = APIRequestFactory().get('/v1/organizations/?ordering=-name')
        setattr(request, 'GET', QueryDict('ordering=-name'))
        force_authenticate(request, user=self.user)

        response = views.OrganizationList.as_view()(request).render()
        content = json.loads(response.content.decode('utf-8'))

        assert response.status_code == 200
        assert len(content) == 3

        prev_name = ''
        for org in content:
            if prev_name:
                assert org['name'] < prev_name

            prev_name = org['name']


class OrganizationCreateAPITest(TestCase):
    def setUp(self):
        clauses = {
            'clause': [
                clause('allow', ['org.*']),
                clause('allow', ['org.*'], ['organization/*'])
            ]
        }

        policy = Policy.objects.create(
            name='default',
            body=json.dumps(clauses))

        self.user = UserFactory.create()
        assign_user_policies(self.user, policy)

    def test_create_valid_organization(self):
        data = {
            'name': 'Org Name',
            'description': 'Org description'
        }
        request = APIRequestFactory().post('/v1/organizations/', data)
        force_authenticate(request, user=self.user)

        response = views.OrganizationList.as_view()(request).render()

        assert response.status_code == 201
        assert Organization.objects.count() == 1

    def test_create_invalid_organization(self):
        data = {
            'description': 'Org description'
        }
        request = APIRequestFactory().post('/v1/organizations/', data)
        force_authenticate(request, user=self.user)

        response = views.OrganizationList.as_view()(request).render()
        content = json.loads(response.content.decode('utf-8'))

        assert response.status_code == 400
        assert content['name'][0] == 'This field is required.'
        assert Organization.objects.count() == 0

    def test_create_organization_with_unauthorized_user(self):
        clauses = {
            'clause': [
                clause('allow', ['org.list']),
                clause('allow', ['org.view'], ['organization/*'])
            ]
        }

        policy = Policy.objects.create(
            name='default',
            body=json.dumps(clauses))
        unauthorized_user = UserFactory.create()
        assign_user_policies(unauthorized_user, policy)

        data = {
            'name': 'new_org',
            'description': 'Org description'
        }
        request = APIRequestFactory().post('/v1/organizations/', data)
        force_authenticate(request, user=unauthorized_user)

        response = views.OrganizationList.as_view()(request).render()
        content = json.loads(response.content.decode('utf-8'))

        assert response.status_code == 403
        assert content['detail'] == PermissionDenied.default_detail
        assert Organization.objects.count() == 0


class OrganizationDetailTest(TestCase):
    def setUp(self):
        self.view = views.OrganizationDetail.as_view()

        clauses = {
            'clause': [
                clause('allow', ['org.*']),
                clause('allow', ['org.*'], ['organization/*'])
            ]
        }

        policy = Policy.objects.create(
            name='default',
            body=json.dumps(clauses))

        self.user = UserFactory.create()
        assign_user_policies(self.user, policy)

    def test_get_organization(self):
        org = OrganizationFactory.create(**{'slug': 'org'})
        request = APIRequestFactory().get(
            '/v1/organizations/{slug}/'.format(slug=org.slug),
        )
        force_authenticate(request, user=self.user)
        response = self.view(request, slug=org.slug).render()
        content = json.loads(response.content.decode('utf-8'))

        assert response.status_code == 200
        assert content['id'] == org.id
        assert 'users' in content

    def test_get_organization_with_unauthorized_user(self):
        org = OrganizationFactory.create(**{'slug': 'org'})
        request = APIRequestFactory().get(
            '/v1/organizations/{slug}/'.format(slug=org.slug),
        )
        force_authenticate(request, user=AnonymousUser())
        response = self.view(request, slug=org.slug).render()
        content = json.loads(response.content.decode('utf-8'))

        assert response.status_code == 403
        assert content['detail'] == PermissionDenied.default_detail

    def test_get_organization_that_does_not_exist(self):
        request = APIRequestFactory().get('/v1/organizations/some-org/')
        force_authenticate(request, user=self.user)

        response = self.view(request, slug='some-org').render()
        content = json.loads(response.content.decode('utf-8'))

        assert response.status_code == 404
        assert content['detail'] == "Organization not found."

    def test_valid_update(self):
        org = OrganizationFactory.create(**{'slug': 'org'})

        data = {'name': 'Org Name'}
        request = APIRequestFactory().patch(
            '/v1/organizations/{slug}/'.format(slug=org.slug),
            data
        )
        force_authenticate(request, user=self.user)

        response = self.view(request, slug=org.slug).render()
        org.refresh_from_db()

        assert response.status_code == 200
        assert org.name == data.get('name')

    def test_update_with_unauthorized_user(self):
        org = OrganizationFactory.create(**{'name': 'Org name', 'slug': 'org'})

        data = {'name': 'Org Name'}
        request = APIRequestFactory().patch(
            '/v1/organizations/{slug}/'.format(slug=org.slug),
            data
        )
        force_authenticate(request, user=AnonymousUser())

        response = self.view(request, slug=org.slug).render()
        org.refresh_from_db()

        assert response.status_code == 403
        assert org.name == 'Org name'

    def test_invalid_update(self):
        org = OrganizationFactory.create(**{'name': 'Org name', 'slug': 'org'})

        data = {'name': ''}
        request = APIRequestFactory().patch(
            '/v1/organizations/{slug}/'.format(slug=org.slug),
            data
        )
        force_authenticate(request, user=self.user)

        response = self.view(request, slug=org.slug).render()
        content = json.loads(response.content.decode('utf-8'))
        org.refresh_from_db()

        assert response.status_code == 400
        assert org.name == 'Org name'
        assert content['name'][0] == 'This field may not be blank.'

    def test_archive(self):
        org = OrganizationFactory.create(**{'name': 'Org name', 'slug': 'org'})

        data = {'archived': True}
        request = APIRequestFactory().patch(
            '/v1/organizations/{slug}/'.format(slug=org.slug),
            data
        )
        force_authenticate(request, user=self.user)

        response = self.view(request, slug=org.slug).render()
        org.refresh_from_db()

        assert response.status_code == 200
        assert org.archived

    def test_archive_with_unauthorized_user(self):
        org = OrganizationFactory.create(**{'slug': 'org'})

        clauses = {
            'clause': [
                clause('allow', ['org.update'], ['organization/*']),
                clause('deny', ['org.archive'], ['organization/*'])
            ]
        }

        policy = Policy.objects.create(
            name='default',
            body=json.dumps(clauses))
        assign_user_policies(self.user, policy)

        data = {'archived': True}
        request = APIRequestFactory().patch(
            '/v1/organizations/{slug}/'.format(slug=org.slug),
            data
        )
        force_authenticate(request, user=self.user)

        response = self.view(request, slug=org.slug).render()
        org.refresh_from_db()

        assert response.status_code == 403
        assert not org.archived

    def test_unarchive(self):
        org = OrganizationFactory.create(**{'slug': 'org', 'archived': True})

        data = {'archived': False}
        request = APIRequestFactory().patch(
            '/v1/organizations/{slug}/'.format(slug=org.slug),
            data
        )
        force_authenticate(request, user=self.user)

        response = self.view(request, slug=org.slug).render()
        org.refresh_from_db()

        assert response.status_code == 200
        assert not org.archived

    def test_unarchive_unauthorized_user(self):
        org = OrganizationFactory.create(**{'slug': 'org', 'archived': True})

        clauses = {
            'clause': [
                clause('allow', ['org.update'], ['organization/*']),
                clause('deny', ['org.unarchive'], ['organization/*'])
            ]
        }

        policy = Policy.objects.create(
            name='default',
            body=json.dumps(clauses))
        assign_user_policies(self.user, policy)

        data = {'archived': False}
        request = APIRequestFactory().patch(
            '/v1/organizations/{slug}/'.format(slug=org.slug),
            data
        )
        force_authenticate(request, user=self.user)

        response = self.view(request, slug=org.slug).render()
        org.refresh_from_db()

        assert response.status_code == 403
        assert org.archived


class OrganizationUsersTest(TestCase):
    def setUp(self):
        self.view = views.OrganizationUsers.as_view()

        clauses = {
            'clause': [
                clause('allow', ['org.*']),
                clause('allow', ['org.*', 'org.*.*'], ['organization/*'])
            ]
        }

        policy = Policy.objects.create(
            name='default',
            body=json.dumps(clauses))

        self.user = UserFactory.create()
        assign_user_policies(self.user, policy)

    def test_get_users(self):
        org_users = UserFactory.create_batch(2)
        other_user = UserFactory.create()

        org = OrganizationFactory.create(add_users=org_users)
        request = APIRequestFactory().get(
            '/v1/organizations/{slug}/users/'.format(slug=org.slug)
        )
        force_authenticate(request, user=self.user)
        response = self.view(request, slug=org.slug).render()
        content = json.loads(response.content.decode('utf-8'))

        assert response.status_code == 200
        assert len(content) == 2
        assert other_user.username not in [u['username'] for u in content]

    def test_get_users_with_unauthorized_user(self):
        org = OrganizationFactory.create()
        request = APIRequestFactory().get(
            '/v1/organizations/{slug}/users/'.format(slug=org.slug)
        )
        force_authenticate(request, user=AnonymousUser())
        response = self.view(request, slug=org.slug).render()
        content = json.loads(response.content.decode('utf-8'))

        assert response.status_code == 403
        assert content['detail'] == PermissionDenied.default_detail

    def test_add_user(self):
        org_users = UserFactory.create_batch(2)
        new_user = UserFactory.create()
        data = {'username': new_user.username}

        org = OrganizationFactory.create(add_users=org_users)
        request = APIRequestFactory().post(
            '/v1/organizations/{slug}/users/'.format(slug=org.slug),
            data
        )
        force_authenticate(request, user=self.user)
        response = self.view(request, slug=org.slug).render()

        assert response.status_code == 201
        assert org.users.count() == 3

    def test_add_user_with_unauthorized_user(self):
        org_users = UserFactory.create_batch(2)
        new_user = UserFactory.create()
        data = {'username': new_user.username}

        org = OrganizationFactory.create(add_users=org_users)
        request = APIRequestFactory().post(
            '/v1/organizations/{slug}/users/'.format(slug=org.slug),
            data
        )
        force_authenticate(request, user=AnonymousUser())
        response = self.view(request, slug=org.slug).render()
        content = json.loads(response.content.decode('utf-8'))

        assert response.status_code == 403
        assert content['detail'] == PermissionDenied.default_detail
        assert org.users.count() == 2

    def test_add_user_that_does_not_exist(self):
        org_users = UserFactory.create_batch(2)
        data = {'username': 'some_username'}

        org = OrganizationFactory.create(add_users=org_users)
        request = APIRequestFactory().post(
            '/v1/organizations/{slug}/users/'.format(slug=org.slug),
            data
        )
        force_authenticate(request, user=self.user)
        response = self.view(request, slug=org.slug).render()
        content = json.loads(response.content.decode('utf-8'))

        assert response.status_code == 400
        assert org.users.count() == 2
        assert ('User with username or email some_username does not exist'
                in content['username'])

    def test_add_user_to_organization_that_does_not_exist(self):
        new_user = UserFactory.create()
        data = {'username': new_user.username}

        request = APIRequestFactory().post(
            '/v1/organizations/some-org/users/',
            data
        )
        force_authenticate(request, user=self.user)
        response = self.view(request, slug='some-org').render()
        content = json.loads(response.content.decode('utf-8'))

        assert response.status_code == 404
        assert content['detail'] == "Organization not found."


class OrganizationUsersDetailTest(TestCase):
    def setUp(self):
        self.view = views.OrganizationUsersDetail.as_view()

        clauses = {
            'clause': [
                clause('allow', ['org.*']),
                clause('allow', ['org.*', 'org.*.*'], ['organization/*'])
            ]
        }

        policy = Policy.objects.create(
            name='default',
            body=json.dumps(clauses))

        self.user = UserFactory.create()
        assign_user_policies(self.user, policy)

    def test_get_user(self):
        user = UserFactory.create()
        org = OrganizationFactory.create(add_users=[user])

        request = APIRequestFactory().get(
            '/v1/organizations/{org}/users/{username}'.format(
                org=org.slug,
                username=user.username)
        )
        force_authenticate(request, user=self.user)
        response = self.view(
            request,
            slug=org.slug,
            username=user.username).render()
        content = json.loads(response.content.decode('utf-8'))

        assert response.status_code == 200
        assert content['username'] == user.username

    def test_update_user(self):
        user = UserFactory.create()
        org = OrganizationFactory.create(add_users=[user])

        request = APIRequestFactory().patch(
            '/v1/organizations/{org}/users/{username}'.format(
                org=org.slug,
                username=user.username),
            data={
                'roles': {
                    'admin': True
                }
            },
            format='json'
        )
        force_authenticate(request, user=self.user)
        response = self.view(
            request,
            slug=org.slug,
            username=user.username).render()
        assert response.status_code == 200
        assert org.users.count() == 1

        role = OrganizationRole.objects.get(organization=org, user=user)
        assert role.admin is True

    def test_remove_user(self):
        user = UserFactory.create()
        user_to_remove = UserFactory.create()
        org = OrganizationFactory.create(add_users=[user, user_to_remove])

        request = APIRequestFactory().delete(
            '/v1/organizations/{org}/users/{username}'.format(
                org=org.slug,
                username=user_to_remove.username)
        )
        force_authenticate(request, user=self.user)
        response = self.view(
            request,
            slug=org.slug,
            username=user_to_remove.username).render()
        assert response.status_code == 204
        assert org.users.count() == 1
        assert user_to_remove not in org.users.all()

    def test_remove_with_unauthorized_user(self):
        user = UserFactory.create()
        user_to_remove = UserFactory.create()
        org = OrganizationFactory.create(add_users=[user, user_to_remove])

        request = APIRequestFactory().delete(
            '/v1/organizations/{org}/users/{username}'.format(
                org=org.slug,
                username=user_to_remove.username)
        )
        force_authenticate(request, user=AnonymousUser())
        response = self.view(
            request,
            slug=org.slug,
            username=user_to_remove.username).render()
        content = json.loads(response.content.decode('utf-8'))

        assert response.status_code == 403
        assert org.users.count() == 2
        assert content['detail'] == PermissionDenied.default_detail

    def test_remove_user_that_does_not_exist(self):
        user = UserFactory.create()
        org = OrganizationFactory.create(add_users=[user])

        request = APIRequestFactory().delete(
            '/v1/organizations/{org}/users/{username}'.format(
                org=org.slug,
                username='some_username')
        )
        force_authenticate(request, user=self.user)
        response = self.view(
            request,
            slug=org.slug,
            username='some_username').render()
        content = json.loads(response.content.decode('utf-8'))

        assert response.status_code == 404
        assert org.users.count() == 1
        assert content['detail'] == "User not found."

    def test_remove_user_from_organization_that_does_not_exist(self):
        user = UserFactory.create()

        request = APIRequestFactory().delete(
            '/v1/organizations/{org}/users/{username}'.format(
                org='some-org',
                username=user.username)
        )
        force_authenticate(request, user=self.user)
        response = self.view(
            request,
            slug='some-org',
            username=user.username).render()
        content = json.loads(response.content.decode('utf-8'))

        assert response.status_code == 404
        assert content['detail'] == "Organization not found."


# class ProjectListAPITest(TestCase):
#     def setUp(self):
#         clause = {
#             'clause': [
#                 {
#                   'effect': 'allow',
#                   'object': ['organization/*'],
#                   'action': ['project.list']
#                 }
#             ]
#         }

#         policy = Policy.objects.create(
#             name='default',
#             body=json.dumps(clause))
#         self.user = UserFactory.create()
#         assign_user_policies(self.user, policy)

#     def test_full_list(self):
#         """
#         It should return all organizations.
#         """
#         organization = OrganizationFactory.create(**{'slug': 'habitat'})
#         ProjectFactory.create_batch(2, **{'organization': organization})
#         ProjectFactory.create_batch(2)
#         request = APIRequestFactory().get('/v1/organizations/habitat/projects/')
#         force_authenticate(request, user=self.user)

#         response = views.ProjectList.as_view()(request).render()
#         content = json.loads(response.content.decode('utf-8'))

#         assert response.status_code == 200
#         assert len(content) == 2

#         for project in content:
#             assert project.get('organization').get('id') == organization.id

#     def test_create_valid_project(self):
#         data = {
#             'name': 'Project Name',
#             'description': 'Project description'
#         }
#         organization = OrganizationFactory.create(**{'slug': 'habitat'})
#         request = APIRequestFactory().post('/v1/organizations/habitat/projects/', data)
#         force_authenticate(request, user=self.user)

#         response = views.ProjectList.as_view()(request).render()

#         assert response.status_code == 201
#         assert organization.projects.count() == 1


class ProjectUsersAPITest(TestCase):
    def setUp(self):
        clause = {
            'clause': [
                {
                    "effect": "allow",
                    "object": ["*"],
                    "action": ["org.*"]
                }, {
                    'effect': 'allow',
                    'object': ['organization/*'],
                    'action': ['org.*', "org.*.*"]
                }, {
                    'effect': 'allow',
                    'object': ['project/*/*'],
                    'action': ['project.*', 'project.*.*']
                }
            ]
        }

        policy = Policy.objects.create(
            name='default',
            body=json.dumps(clause))
        self.user = UserFactory.create()
        self.user.assign_policies(policy)

        self.view = views.ProjectUsers.as_view()

    def _get(self, org, prj, user=AnonymousUser()):
        request = APIRequestFactory().get(
            '/v1/organizations/{org}/projects/{prj}/users/'.format(
                org=org,
                prj=prj
            )
        )
        force_authenticate(request, user=user)
        return self.view(request, slug=org, project_id=prj).render()

    def _post(self, org, prj, data={}, user=AnonymousUser()):
        request = APIRequestFactory().post(
            '/v1/organizations/{org}/projects/{prj}/users/'.format(
                org=org,
                prj=prj
            ),
            data,
            format='json'
        )
        force_authenticate(request, user=user)

        return self.view(request, slug=org, project_id=prj).render()

    def test_full_list(self):
        """
        It should return all organizations.
        """
        prj_users = UserFactory.create_batch(2)
        other_user = UserFactory.create()

        project = ProjectFactory.create(add_users=prj_users)
        response = self._get(
            org=project.organization.slug,
            prj=project.id,
            user=self.user
        )
        content = json.loads(response.content.decode('utf-8'))

        assert response.status_code == 200
        assert len(content) == 2
        assert other_user.username not in [u['username'] for u in content]

    def test_full_list_with_unauthorized_user(self):
        project = ProjectFactory.create()
        response = self._get(
            org=project.organization.slug,
            prj=project.id
        )

        assert response.status_code == 403

    def test_get_full_list_organization_does_not_exist(self):
        project = ProjectFactory.create()
        response = self._get(
            org='some-org',
            prj=project.id,
            user=self.user
        )
        content = json.loads(response.content.decode('utf-8'))

        assert response.status_code == 404
        assert content['detail'] == "Project not found."

    def test_get_full_list_project_does_not_exist(self):
        organization = OrganizationFactory.create()
        response = self._get(
            org=organization.slug,
            prj='123abd',
            user=self.user
        )
        content = json.loads(response.content.decode('utf-8'))

        assert response.status_code == 404
        assert content['detail'] == "Project not found."

    def test_add_user(self):
        user_to_add = UserFactory.create()
        org = OrganizationFactory.create(add_users=[user_to_add])
        project = ProjectFactory.create(**{'organization': org})
        response = self._post(
            org=project.organization.slug,
            prj=project.id,
            user=self.user,
            data={'username': user_to_add.username}
        )

        assert response.status_code == 201
        assert project.users.count() == 1

    def test_add_user_with_unauthorized_user(self):
        user_to_add = UserFactory.create()
        project = ProjectFactory.create()
        response = self._post(
            org=project.organization.slug,
            prj=project.id,
            data={'username': user_to_add.username}
        )

        assert response.status_code == 403
        assert project.users.count() == 0

    def test_add_user_with_invalid_data(self):
        project = ProjectFactory.create()
        response = self._post(
            org=project.organization.slug,
            prj=project.id,
            user=self.user,
            data={'username': 'some-user'}
        )
        content = json.loads(response.content.decode('utf-8'))

        assert response.status_code == 400
        assert project.users.count() == 0
        assert ('User with username or email some-user does not exist'
                in content['username'])


class ProjectUsersDetailTest(TestCase):
    def setUp(self):
        clause = {
            'clause': [
                {
                    "effect": "allow",
                    "object": ["*"],
                    "action": ["org.*"]
                }, {
                    'effect': 'allow',
                    'object': ['organization/*'],
                    'action': ['org.*', "org.*.*"]
                }, {
                    'effect': 'allow',
                    'object': ['project/*/*'],
                    'action': ['project.*', 'project.*.*']
                }
            ]
        }

        policy = Policy.objects.create(
            name='default',
            body=json.dumps(clause))
        self.user = UserFactory.create()
        self.user.assign_policies(policy)

        self.view = views.ProjectUsersDetail.as_view()

    def _get(self, org, prj, user, auth=AnonymousUser()):
        request = APIRequestFactory().get(
            '/v1/organizations/{org}/projects/{prj}/users/{user}'.format(
                org=org,
                prj=prj,
                user=user
            )
        )
        force_authenticate(request, user=auth)
        return self.view(
            request, slug=org, project_id=prj, username=user).render()

    def _patch(self, org, prj, user, data, auth=AnonymousUser()):
        request = APIRequestFactory().patch(
            '/v1/organizations/{org}/projects/{prj}/users/{user}'.format(
                org=org,
                prj=prj,
                user=user
            ),
            data,
            format='json'
        )
        force_authenticate(request, user=auth)
        return self.view(
            request, slug=org, project_id=prj, username=user).render()

    def _delete(self, org, prj, user, auth=AnonymousUser()):
        request = APIRequestFactory().delete(
            '/v1/organizations/{org}/projects/{prj}/users/{user}'.format(
                org=org,
                prj=prj,
                user=user
            )
        )
        force_authenticate(request, user=auth)
        return self.view(
            request, slug=org, project_id=prj, username=user).render()

    def test_get_user(self):
        user = UserFactory.create()
        project = ProjectFactory.create(add_users=[user])

        response = self._get(
            org=project.organization.slug,
            prj=project.id,
            user=user.username,
            auth=self.user)
        content = json.loads(response.content.decode('utf-8'))

        assert response.status_code == 200
        assert content['username'] == user.username

    def test_get_user_with_unauthorized_user(self):
        user = UserFactory.create()
        project = ProjectFactory.create(add_users=[user])

        response = self._get(
            org=project.organization.slug,
            prj=project.id,
            user=user.username)

        assert response.status_code == 403

    def test_get_user_that_does_not_exist(self):
        user = UserFactory.create()
        project = ProjectFactory.create()

        response = self._get(
            org=project.organization.slug,
            prj=project.id,
            user=user.username,
            auth=self.user)
        content = json.loads(response.content.decode('utf-8'))

        assert response.status_code == 404
        assert content['detail'] == "User not found."

    def test_get_user_from_org_that_does_not_exist(self):
        user = UserFactory.create()
        project = ProjectFactory.create()

        response = self._get(
            org='some-org',
            prj=project.id,
            user=user.username,
            auth=self.user)
        content = json.loads(response.content.decode('utf-8'))

        assert response.status_code == 404
        assert content['detail'] == "Project not found."

    def test_get_user_from_project_that_does_not_exist(self):
        user = UserFactory.create()
        project = ProjectFactory.create()

        response = self._get(
            org=project.organization.slug,
            prj='abc123',
            user=user.username,
            auth=self.user)
        content = json.loads(response.content.decode('utf-8'))

        assert response.status_code == 404
        assert content['detail'] == "Project not found."

    def test_update_user(self):
        user = UserFactory.create()
        project = ProjectFactory.create(add_users=[user])

        data = {
            'roles': {
                'manager': True
            }
        }

        response = self._patch(
            org=project.organization.slug,
            prj=project.id,
            user=user.username,
            data=data,
            auth=self.user)

        assert response.status_code == 200
        role = ProjectRole.objects.get(project=project, user=user)
        assert role.manager is True

    def test_update_user_with_unauthorized_user(self):
        user = UserFactory.create()
        project = ProjectFactory.create(add_users=[user])

        data = {
            'roles': {
                'manager': True
            }
        }

        response = self._patch(
            org=project.organization.slug,
            prj=project.id,
            user=user.username,
            data=data)

        assert response.status_code == 403
        role = ProjectRole.objects.get(project=project, user=user)
        assert role.manager is False

    def test_delete_user(self):
        user = UserFactory.create()
        project = ProjectFactory.create(add_users=[user])

        response = self._delete(
            org=project.organization.slug,
            prj=project.id,
            user=user.username,
            auth=self.user)

        assert response.status_code == 204
        assert project.users.count() == 0

    def test_delete_user_with_unauthorized_user(self):
        user = UserFactory.create()
        project = ProjectFactory.create(add_users=[user])

        response = self._delete(
            org=project.organization.slug,
            prj=project.id,
            user=user.username)

        assert response.status_code == 403
        assert project.users.count() == 1


class UserListAPITest(TestCase):
    def setUp(self):
        clauses = {
            'clause': [
                clause('allow', ['user.view'])
            ]
        }

        policy = Policy.objects.create(
            name='default',
            body=json.dumps(clauses))
        self.user = UserFactory.create()
        assign_user_policies(self.user, policy)

    def test_full_list(self):
        """
        It should return all users.
        """
        UserFactory.create_batch(2)
        request = APIRequestFactory().get('/v1/users/')
        force_authenticate(request, user=self.user)

        response = views.UserAdminList.as_view()(request).render()
        content = json.loads(response.content.decode('utf-8'))

        assert response.status_code == 200
        assert len(content) == 3

    def test_full_list_organizations(self):
        """
        It should return all users with their organizations.
        """
        user1, user2 = UserFactory.create_batch(2)
        o0 = OrganizationFactory.create(add_users=[user1, user2])
        o1 = OrganizationFactory.create(add_users=[user1])
        o2 = OrganizationFactory.create(add_users=[user2])
        request = APIRequestFactory().get('/v1/users/')
        force_authenticate(request, user=self.user)

        response = views.UserAdminList.as_view()(request).render()
        content = json.loads(response.content.decode('utf-8'))

        assert response.status_code == 200
        assert len(content) == 3
        assert 'organizations' in content[0]
        assert content[0]['organizations'] == []
        assert 'organizations' in content[1]
        assert {'id': o0.id, 'name': o0.name} in content[1]['organizations']
        assert {'id': o1.id, 'name': o1.name} in content[1]['organizations']
        assert 'organizations' in content[2]
        assert {'id': o0.id, 'name': o0.name} in content[2]['organizations']
        assert {'id': o2.id, 'name': o2.name} in content[2]['organizations']

    def test_full_list_with_unautorized_user(self):
        """
        It should 403 "You do not have permission to perform this action."
        """
        UserFactory.create_batch(2)
        request = APIRequestFactory().get('/v1/users/')
        force_authenticate(request, user=AnonymousUser())

        response = views.UserAdminList.as_view()(request).render()
        content = json.loads(response.content.decode('utf-8'))

        assert response.status_code == 403
        assert content['detail'] == PermissionDenied.default_detail

    def test_filter_active(self):
        """
        It should return only one active user (plus the "setup" user).
        """
        UserFactory.create(**{'is_active': True})
        UserFactory.create(**{'is_active': False})

        request = APIRequestFactory().get('/v1/users/?is_active=True')
        setattr(request, 'GET', QueryDict('is_active=True'))
        force_authenticate(request, user=self.user)

        response = views.UserAdminList.as_view()(request).render()
        content = json.loads(response.content.decode('utf-8'))

        assert response.status_code == 200
        assert len(content) == 2

    def test_search_filter(self):
        """
        It should return only two matching users.
        """
        UserFactory.create(**{'last_name': 'Match'})
        UserFactory.create(**{'username': 'ivegotamatch'})
        UserFactory.create(**{'username': 'excluded'})

        request = APIRequestFactory().get('/v1/users/?search=match')
        setattr(request, 'GET', QueryDict('search=match'))
        force_authenticate(request, user=self.user)

        response = views.UserAdminList.as_view()(request).render()
        content = json.loads(response.content.decode('utf-8'))

        assert response.status_code == 200
        assert len(content) == 2

        for user in content:
            assert user['username'] != 'excluded'

    def test_ordering(self):
        UserFactory.create(**{'username': 'A'})
        UserFactory.create(**{'username': 'C'})
        UserFactory.create(**{'username': 'B'})

        request = APIRequestFactory().get('/v1/users/?ordering=username')
        setattr(request, 'GET', QueryDict('ordering=username'))
        force_authenticate(request, user=self.user)

        response = views.UserAdminList.as_view()(request).render()
        content = json.loads(response.content.decode('utf-8'))

        assert response.status_code == 200
        assert len(content) == 4

        prev_username = ''
        for user in content:
            if prev_username:
                assert user['username'] > prev_username

            prev_username = user['username']

    def test_reverse_ordering(self):
        UserFactory.create(**{'username': 'A'})
        UserFactory.create(**{'username': 'C'})
        UserFactory.create(**{'username': 'B'})

        request = APIRequestFactory().get('/v1/users/?ordering=-username')
        setattr(request, 'GET', QueryDict('ordering=-username'))
        force_authenticate(request, user=self.user)

        response = views.UserAdminList.as_view()(request).render()
        content = json.loads(response.content.decode('utf-8'))

        assert response.status_code == 200
        assert len(content) == 4

        prev_username = ''
        for org in content:
            if prev_username:
                assert org['username'] < prev_username

            prev_username = org['username']


class UserDetailAPITest(TestCase):
    def setUp(self):
        self.view = views.UserAdminDetail.as_view()

        clauses = {
            'clause': [
                clause('allow', ['user.*']),
                clause('allow', ['user.*'], ['user/*'])
            ]
        }

        policy = Policy.objects.create(
            name='default',
            body=json.dumps(clauses))

        self.user = UserFactory.create()
        assign_user_policies(self.user, policy)

    def test_get_user(self):
        user = UserFactory.create(**{'username': 'test-user'})
        request = APIRequestFactory().get(
            '/v1/users/{username}/'.format(username=user.username),
        )
        force_authenticate(request, user=self.user)
        response = self.view(request, username=user.username).render()
        content = json.loads(response.content.decode('utf-8'))

        assert response.status_code == 200
        assert content['username'] == user.username
        assert 'organizations' in content

    def test_get_user_with_unauthorized_user(self):
        user = UserFactory.create(**{'username': 'test-user'})
        request = APIRequestFactory().get(
            '/v1/users/{username}/'.format(username=user.username),
        )
        force_authenticate(request, user=AnonymousUser())
        response = self.view(request, username=user.username).render()
        content = json.loads(response.content.decode('utf-8'))

        assert response.status_code == 403
        assert content['detail'] == PermissionDenied.default_detail

    def test_get_user_that_does_not_exist(self):
        request = APIRequestFactory().get('/v1/users/some-user/')
        force_authenticate(request, user=self.user)

        response = self.view(request, username='some-user').render()
        content = json.loads(response.content.decode('utf-8'))

        assert response.status_code == 404
        assert content['detail'] == "User not found."

    def test_valid_update(self):
        user = UserFactory.create(**{'username': 'test-user'})
        assert user.is_active

        data = {'is_active': False}
        request = APIRequestFactory().patch(
            '/v1/users/{username}/'.format(username=user.username),
            data
        )
        force_authenticate(request, user=self.user)

        response = self.view(request, username=user.username).render()
        user.refresh_from_db()

        assert response.status_code == 200
        assert user.is_active == data.get('is_active')

    def test_update_with_unauthorized_user(self):
        user = UserFactory.create(**{'last_name': 'Smith',
                                     'username': 'test-user'})

        data = {'last_name': 'Jones'}
        request = APIRequestFactory().patch(
            '/v1/users/{username}/'.format(username=user.username),
            data
        )
        force_authenticate(request, user=AnonymousUser())

        response = self.view(request, username=user.username).render()
        user.refresh_from_db()

        assert response.status_code == 403
        assert user.last_name == 'Smith'

    def test_invalid_update(self):
        t1 = datetime(12, 10, 30, tzinfo=timezone.utc)
        t2 = t1 + timedelta(seconds=10)
        user = UserFactory.create(**{'last_login': t1,
                                     'username': 'test-user'})

        data = {'last_login': t2}
        request = APIRequestFactory().patch(
            '/v1/users/{username}/'.format(username=user.username),
            data
        )
        force_authenticate(request, user=self.user)

        response = self.view(request, username=user.username).render()
        content = json.loads(response.content.decode('utf-8'))
        user.refresh_from_db()

        assert response.status_code == 400
        assert user.last_login == t1
        assert content['last_login'][0] == 'Cannot update last_login'


class ProjectListAPITest(TestCase):
    def setUp(self):
        clause = {
            'clause': [
                {
                  'effect': 'allow',
                  'object': ['organization/*'],
                  'action': ['project.list']
                }
            ]
        }

        policy = Policy.objects.create(
            name='default',
            body=json.dumps(clause))
        self.user = UserFactory.create()
        assign_user_policies(self.user, policy)

    def test_full_list(self):
        """
        It should return all projects.
        """
        organization = OrganizationFactory.create(**{'slug': 'habitat'})
        ProjectFactory.create_batch(2, **{'organization': organization})
        ProjectFactory.create_batch(2)
        request = APIRequestFactory().get(
            '/v1/organizations/habitat/projects/')
        force_authenticate(request, user=self.user)

        response = views.ProjectList.as_view()(request, slug='habitat')\
            .render()
        content = json.loads(response.content.decode('utf-8'))

        assert response.status_code == 200
        assert len(content) == 2

        for project in content:
            assert project.get('organization').get('id') == organization.id

    def test_full_list_with_unautorized_user(self):
        """
        It should 403 "You do not have permission to perform this action."
        """
        OrganizationFactory.create(**{'slug': 'habitat'})
        request = APIRequestFactory().get(
            '/v1/organizations/habitat/projects/')
        force_authenticate(request, user=AnonymousUser())

        response = views.ProjectList.as_view()(request,
                                               slug='habitat').render()
        content = json.loads(response.content.decode('utf-8'))

        assert response.status_code == 403
        assert content['detail'] == PermissionDenied.default_detail

    def test_filter_active(self):
        """
        It should return only one active project.
        """
        organization = OrganizationFactory.create(**{'slug': 'habitat'})
        ProjectFactory.create(**{'organization': organization,
                                          'archived': True})
        ProjectFactory.create(**{'organization': organization,
                                          'archived': False})

        request = APIRequestFactory().get(
            '/v1/organizations/habitat/projects/?archived=True')
        setattr(request, 'GET', QueryDict('archived=True'))
        force_authenticate(request, user=self.user)

        response = views.ProjectList.as_view()(request,
                                               slug='habitat').render()
        content = json.loads(response.content.decode('utf-8'))

        assert response.status_code == 200
        assert len(content) == 1

    def test_search_filter(self):
        """
        It should return only two matching projects.
        """
        organization = OrganizationFactory.create(**{'slug': 'namati'})
        ProjectFactory.create(**{'name': 'opdp', 'organization':
                                organization})

        request = APIRequestFactory().get(
            '/v1/organizations/namati/projects/?search=opdp')
        setattr(request, 'GET', QueryDict('search=opdp'))
        force_authenticate(request, user=self.user)

        response = views.ProjectList.as_view()(request,
                                               slug='namati').render()
        content = json.loads(response.content.decode('utf-8'))

        print(response.content.decode('utf-8'))
        assert response.status_code == 200
        assert len(content) == 1

        for project in content:
            assert project['name'] == 'opdp'

    def test_ordering(self):
        organization = OrganizationFactory.create(**{'slug': 'namati'})
        ProjectFactory.create(**{'name': 'A', 'organization': organization})
        ProjectFactory.create(**{'name': 'B', 'organization': organization})
        ProjectFactory.create(**{'name': 'C', 'organization': organization})

        request = APIRequestFactory().get(
            '/v1/organizations/namati/projects/?ordering=name')
        setattr(request, 'GET', QueryDict('ordering=name'))
        force_authenticate(request, user=self.user)

        response = views.ProjectList.as_view()(request,
                                                    slug='namati').render()
        content = json.loads(response.content.decode('utf-8'))

        print(response.content.decode('utf-8'))
        assert response.status_code == 200
        assert len(content) == 3

        prev_name = ''
        for org in content:
            if prev_name:
                assert org['name'] > prev_name

            prev_name = org['name']

    def test_reverse_ordering(self):
        organization = OrganizationFactory.create(**{'slug': 'namati'})
        ProjectFactory.create(**{'name': 'A', 'organization': organization})
        ProjectFactory.create(**{'name': 'C', 'organization': organization})
        ProjectFactory.create(**{'name': 'B', 'organization': organization})

        request = APIRequestFactory().get(
            '/v1/organizations/namati/projects/?ordering=-name')
        setattr(request, 'GET', QueryDict('ordering=-name'))
        force_authenticate(request, user=self.user)

        response = views.ProjectList.as_view()(request, slug='namati').render()
        content = json.loads(response.content.decode('utf-8'))

        assert response.status_code == 200
        assert len(content) == 3

        prev_name = ''
        for org in content:
            if prev_name:
                assert org['name'] < prev_name

            prev_name = org['name']

class ProjectCreateAPITest(TestCase):
    def setUp(self):
        clauses = {
            'clause': [
                clause('allow', ['org.*']),
                clause('allow', ['org.*', 'org.*.*', 'project.*'],
                       ['organization/*']),
                clause('allow', ['project.*'], ['project/*/*'])
            ]
        }

        policy = Policy.objects.create(
            name='default',
            body=json.dumps(clauses))

        self.user = UserFactory.create()
        assign_user_policies(self.user, policy)

    def test_create_valid_project(self):
        OrganizationFactory.create(**{'slug': 'habitat'})
        data = {
            'name': 'Project',
            'description': 'Project description',
        }
        request = APIRequestFactory().post(
            '/v1/organizations/habitat/projects/', data)
        force_authenticate(request, user=self.user)

        response = views.ProjectList.as_view()(request,
                                               slug='habitat').render()
        print(response.content.decode('utf-8'))
        assert response.status_code == 201
        assert Project.objects.count() == 1

    def test_create_invalid_project(self):
        OrganizationFactory.create(**{'slug': 'namati'})
        data = {
            'description': 'Project description'
        }
        request = APIRequestFactory().post(
            '/v1/organizations/namati/projects/', data)
        force_authenticate(request, user=self.user)

        response = views.ProjectList.as_view()(request, slug='namati').render()
        content = json.loads(response.content.decode('utf-8'))

        assert response.status_code == 400
        assert content['name'][0] == 'This field is required.'
        assert Project.objects.count() == 0


class ProjectDetailTest(TestCase):
    def setUp(self):
        self.view = views.ProjectDetail.as_view()
        clauses = {
            'clause': [
                clause('allow', ['org.*']),
                clause('allow', ['org.*', 'org.*.*', 'project.*'],
                       ['organization/*']),
                clause('allow', ['project.*'], ['project/*/*'])
            ]
        }

        policy = Policy.objects.create(
            name='default',
            body=json.dumps(clauses))

        self.user = UserFactory.create()
        assign_user_policies(self.user, policy)

    def test_get_project(self):
        organization = OrganizationFactory.create(**{'slug': 'namati'})
        project = ProjectFactory.create(**{'project_slug': 'project',
                                           'organization': organization})
        request = APIRequestFactory().get(
            '/v1/organizations/namati/projects/{project_slug}'.format(
                project_slug=project.project_slug))
        force_authenticate(request, user=self.user)
        response = self.view(request, slug=organization.slug,
                             project_slug=project.project_slug).render()
        content = json.loads(response.content.decode('utf-8'))

        assert response.status_code == 200
        assert content['id'] == project.id
        assert 'users' in content

    def test_get_project_with_unauthorized_user(self):
        organization = OrganizationFactory.create(**{'slug': 'namati'})
        project = ProjectFactory.create(**{'project_slug': 'project',
                                           'organization': organization})

        request = APIRequestFactory().get(
            '/v1/organizations/namati/projects/{project_slug}/'.format(
                project_slug=project.project_slug))
        force_authenticate(request, user=AnonymousUser())
        response = self.view(request, slug=organization.slug,
                             project_slug=project.project_slug).render()
        content = json.loads(response.content.decode('utf-8'))

        assert response.status_code == 403
        assert content['detail'] == PermissionDenied.default_detail

    def test_get_project_that_does_not_exist(self):
        organization = OrganizationFactory.create(**{'slug': 'namati'})
        ProjectFactory.create(**{'project_slug': 'namati-project',
                                           'organization': organization})
        request = APIRequestFactory().get(
            '/v1/organizations/namati/projects/some-project/')
        force_authenticate(request, user=self.user)
        response = self.view(request,
                             slug='namati',
                             project_slug='some-project').render()
        content = json.loads(response.content.decode('utf-8'))

        assert response.status_code == 404
        assert content['detail'] == "Project not found."

    def test_valid_update(self):
        organization = OrganizationFactory.create(**{'slug': 'namati'})
        project = ProjectFactory.create(**{'project_slug': 'namati-project',
                                 'organization': organization})
        data = {'name': 'OPDP'}
        request = APIRequestFactory().patch(
            '/v1/organizations/namati/projects/{project_slug}/'.format(
                project_slug=project.project_slug), data)
        force_authenticate(request, user=self.user)

        response = self.view(request, slug=organization.slug,
                             project_slug=project.project_slug).render()
        project.refresh_from_db()

        assert response.status_code == 200
        assert project.name == data.get('name')

    def test_update_with_unauthorized_user(self):
        organization = OrganizationFactory.create(**{'slug': 'namati'})
        project = ProjectFactory.create(**{'name': 'OPDP',
                                           'project_slug': 'namati-project',
                                           'organization': organization})
        data = {'name': 'OPDP'}
        request = APIRequestFactory().patch(
            '/v1/organizations/namati/projects/{project_slug}/'.format(
                project_slug=project.project_slug), data)
        force_authenticate(request, user=AnonymousUser())

        response = self.view(request, slug=organization.slug,
                             project_slug=project.project_slug).render()
        project.refresh_from_db()

        assert response.status_code == 403
        assert project.name == "OPDP"

    def test_invalid_update(self):
        organization = OrganizationFactory.create(**{'slug': 'namati'})
        project = ProjectFactory.create(**{'name': 'OPDP',
                                           'project_slug': 'namati-project',
                                           'organization': organization})
        data = {'name': ''}
        request = APIRequestFactory().patch(
            '/v1/organizations/namati/projects/{project_slug}/'.format(
                project_slug=project.project_slug), data)
        force_authenticate(request, user=self.user)

        response = self.view(request, slug=organization.slug,
                             project_slug=project.project_slug).render()
        content = json.loads(response.content.decode('utf-8'))
        project.refresh_from_db()

        assert response.status_code == 400
        assert project.name == 'OPDP'
        assert content['name'][0] == 'This field may not be blank.'

    def test_archive(self):
        organization = OrganizationFactory.create(**{'slug': 'namati'})
        project = ProjectFactory.create(**{'project_slug': 'namati-project',
                                           'organization': organization})
        data = {'archived': 'True'}
        request = APIRequestFactory().patch(
            '/v1/organizations/namati/projects/{project_slug}/'.format(
                project_slug=project.project_slug), data)
        force_authenticate(request, user=self.user)

        response = self.view(request, slug=organization.slug,
                             project_slug=project.project_slug).render()
        project.refresh_from_db()

        assert response.status_code == 200
        assert project.archived<|MERGE_RESOLUTION|>--- conflicted
+++ resolved
@@ -9,16 +9,9 @@
 from tutelary.models import Policy, assign_user_policies
 
 from accounts.tests.factories import UserFactory
-<<<<<<< HEAD
-
-from .factories import OrganizationFactory, clause, ProjectFactory
-from .. import views
-from ..models import Organization, Project
-=======
 from .factories import OrganizationFactory, ProjectFactory, clause
 from .. import views
-from ..models import Organization, OrganizationRole, ProjectRole
->>>>>>> f373e5de
+from ..models import Organization, OrganizationRole, Project, ProjectRole
 
 
 class OrganizationListAPITest(TestCase):
@@ -696,58 +689,6 @@
 
         assert response.status_code == 404
         assert content['detail'] == "Organization not found."
-
-
-# class ProjectListAPITest(TestCase):
-#     def setUp(self):
-#         clause = {
-#             'clause': [
-#                 {
-#                   'effect': 'allow',
-#                   'object': ['organization/*'],
-#                   'action': ['project.list']
-#                 }
-#             ]
-#         }
-
-#         policy = Policy.objects.create(
-#             name='default',
-#             body=json.dumps(clause))
-#         self.user = UserFactory.create()
-#         assign_user_policies(self.user, policy)
-
-#     def test_full_list(self):
-#         """
-#         It should return all organizations.
-#         """
-#         organization = OrganizationFactory.create(**{'slug': 'habitat'})
-#         ProjectFactory.create_batch(2, **{'organization': organization})
-#         ProjectFactory.create_batch(2)
-#         request = APIRequestFactory().get('/v1/organizations/habitat/projects/')
-#         force_authenticate(request, user=self.user)
-
-#         response = views.ProjectList.as_view()(request).render()
-#         content = json.loads(response.content.decode('utf-8'))
-
-#         assert response.status_code == 200
-#         assert len(content) == 2
-
-#         for project in content:
-#             assert project.get('organization').get('id') == organization.id
-
-#     def test_create_valid_project(self):
-#         data = {
-#             'name': 'Project Name',
-#             'description': 'Project description'
-#         }
-#         organization = OrganizationFactory.create(**{'slug': 'habitat'})
-#         request = APIRequestFactory().post('/v1/organizations/habitat/projects/', data)
-#         force_authenticate(request, user=self.user)
-
-#         response = views.ProjectList.as_view()(request).render()
-
-#         assert response.status_code == 201
-#         assert organization.projects.count() == 1
 
 
 class ProjectUsersAPITest(TestCase):
@@ -1380,11 +1321,12 @@
         ProjectFactory.create_batch(2, **{'organization': organization})
         ProjectFactory.create_batch(2)
         request = APIRequestFactory().get(
-            '/v1/organizations/habitat/projects/')
-        force_authenticate(request, user=self.user)
-
-        response = views.ProjectList.as_view()(request, slug='habitat')\
-            .render()
+            '/v1/organizations/habitat/projects/'
+        )
+        force_authenticate(request, user=self.user)
+
+        response = views.ProjectList.as_view()(request,
+                                               slug='habitat').render()
         content = json.loads(response.content.decode('utf-8'))
 
         assert response.status_code == 200
@@ -1399,7 +1341,8 @@
         """
         OrganizationFactory.create(**{'slug': 'habitat'})
         request = APIRequestFactory().get(
-            '/v1/organizations/habitat/projects/')
+            '/v1/organizations/habitat/projects/'
+        )
         force_authenticate(request, user=AnonymousUser())
 
         response = views.ProjectList.as_view()(request,
@@ -1415,12 +1358,13 @@
         """
         organization = OrganizationFactory.create(**{'slug': 'habitat'})
         ProjectFactory.create(**{'organization': organization,
-                                          'archived': True})
+                                 'archived': True})
         ProjectFactory.create(**{'organization': organization,
-                                          'archived': False})
-
-        request = APIRequestFactory().get(
-            '/v1/organizations/habitat/projects/?archived=True')
+                                 'archived': False})
+
+        request = APIRequestFactory().get(
+            '/v1/organizations/habitat/projects/?archived=True'
+        )
         setattr(request, 'GET', QueryDict('archived=True'))
         force_authenticate(request, user=self.user)
 
@@ -1437,10 +1381,11 @@
         """
         organization = OrganizationFactory.create(**{'slug': 'namati'})
         ProjectFactory.create(**{'name': 'opdp', 'organization':
-                                organization})
-
-        request = APIRequestFactory().get(
-            '/v1/organizations/namati/projects/?search=opdp')
+                                 organization})
+
+        request = APIRequestFactory().get(
+            '/v1/organizations/namati/projects/?search=opdp'
+        )
         setattr(request, 'GET', QueryDict('search=opdp'))
         force_authenticate(request, user=self.user)
 
@@ -1462,12 +1407,13 @@
         ProjectFactory.create(**{'name': 'C', 'organization': organization})
 
         request = APIRequestFactory().get(
-            '/v1/organizations/namati/projects/?ordering=name')
+            '/v1/organizations/namati/projects/?ordering=name'
+        )
         setattr(request, 'GET', QueryDict('ordering=name'))
         force_authenticate(request, user=self.user)
 
         response = views.ProjectList.as_view()(request,
-                                                    slug='namati').render()
+                                               slug='namati').render()
         content = json.loads(response.content.decode('utf-8'))
 
         print(response.content.decode('utf-8'))
@@ -1488,7 +1434,8 @@
         ProjectFactory.create(**{'name': 'B', 'organization': organization})
 
         request = APIRequestFactory().get(
-            '/v1/organizations/namati/projects/?ordering=-name')
+            '/v1/organizations/namati/projects/?ordering=-name'
+        )
         setattr(request, 'GET', QueryDict('ordering=-name'))
         force_authenticate(request, user=self.user)
 
@@ -1504,6 +1451,7 @@
                 assert org['name'] < prev_name
 
             prev_name = org['name']
+
 
 class ProjectCreateAPITest(TestCase):
     def setUp(self):
@@ -1610,7 +1558,7 @@
     def test_get_project_that_does_not_exist(self):
         organization = OrganizationFactory.create(**{'slug': 'namati'})
         ProjectFactory.create(**{'project_slug': 'namati-project',
-                                           'organization': organization})
+                                 'organization': organization})
         request = APIRequestFactory().get(
             '/v1/organizations/namati/projects/some-project/')
         force_authenticate(request, user=self.user)
@@ -1625,7 +1573,7 @@
     def test_valid_update(self):
         organization = OrganizationFactory.create(**{'slug': 'namati'})
         project = ProjectFactory.create(**{'project_slug': 'namati-project',
-                                 'organization': organization})
+                                           'organization': organization})
         data = {'name': 'OPDP'}
         request = APIRequestFactory().patch(
             '/v1/organizations/namati/projects/{project_slug}/'.format(
