--- conflicted
+++ resolved
@@ -13,17 +13,8 @@
 
     {
       "effect": "allow",
-<<<<<<< HEAD
-      "object": ["organization/*"],
-      "action": ["org.*"]
-    }, {
-      "effect": "allow",
-      "object": ["/organization/*/project/*"],
-      "action": ["project.*"]
-=======
       "action": ["project.*", "project.*.*"],
       "object": ["project/$organization/*"]
->>>>>>> 3febb13d
     }
   ]
 }