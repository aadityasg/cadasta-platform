--- conflicted
+++ resolved
@@ -19,13 +19,10 @@
 # JS
 */dist/bundle.js
 node_modules/
-<<<<<<< HEAD
 
 .idea
-=======
 /.envrc
 /.virtualenv/
 
 ghostdriver.log
-npm-debug.log
->>>>>>> 48da9591
+npm-debug.log